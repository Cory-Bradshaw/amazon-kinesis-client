--- conflicted
+++ resolved
@@ -34,11 +34,7 @@
      */
     public static final String KINESIS_CLIENT_LIB_USER_AGENT = "amazon-kinesis-client-library-java";
 
-<<<<<<< HEAD
-    public static final String KINESIS_CLIENT_LIB_USER_AGENT_VERSION = "2.1.4";
-=======
     public static final String KINESIS_CLIENT_LIB_USER_AGENT_VERSION = "2.2.0";
->>>>>>> 68515b71
 
     /**
      * Client used to make calls to Kinesis for records retrieval
